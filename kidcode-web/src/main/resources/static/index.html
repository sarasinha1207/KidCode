<!DOCTYPE html>
<html lang="en">
  <head>
    <meta charset="UTF-8" />
    <meta name="viewport" content="width=device-width, initial-scale=1.0" />
    <title>KidCode Web Interpreter</title>
<<<<<<< HEAD
    <link rel="stylesheet" href="style.css" />
=======
    <link rel="stylesheet" href="style.css">
    <link
    rel="stylesheet"
    href="https://cdnjs.cloudflare.com/ajax/libs/font-awesome/6.5.0/css/all.min.css"
    integrity="sha512-6UkeuJ+JSTasDIXhVFMz+yTQq5j0KiG2Zs0hV3uOJwMsqZs1XUy3JvRlq9s6C1q8PBA0qL/jY1TRf9bA2wD9kg=="
    crossorigin="anonymous"
    referrerpolicy="no-referrer"
    />
>>>>>>> d3f4e451
    <!-- MONACO: Link to the Monaco loader script -->
    <script src="https://cdn.jsdelivr.net/npm/monaco-editor@0.34.1/min/vs/loader.js"></script>
  </head>
  <body>
    <header>
      <h1>KidCode Web Interpreter 🎨</h1>
    </header>

    <main class="container">
<<<<<<< HEAD
      <div class="editor-panel">
        <div class="panel-header">
          <h3>Code Editor</h3>
          <div>
            <button id="help-button">Help</button>
            <button id="run-button">▶ Run</button>
          </div>
=======
        <div class="editor-panel">
            <div class="panel-header">
                <h3>Code Editor</h3>
                <div>
                    <button id="help-button" class="animated-btn help-btn">
                    <span class="button-icon"><i class="fa-solid fa-circle-info"></i></span> Help
                    </button>

                    <button id="run-button" class="animated-btn run-btn">
                    <span class="button-icon"><i class="fa-solid fa-play"></i></span> Run
                    </button>
                </div>
            </div>
            <!-- MONACO: Replace textarea with a div container -->
            <div id="editor-container" style="flex-grow: 1; border: 1px solid #e0e0e0;"></div>
>>>>>>> d3f4e451
        </div>
        <!-- MONACO: Replace textarea with a div container -->
        <select id="exampleSelector">
          <option value="">Select an Example</option>
        </select>

        <div
          id="editor-container"
          style="flex-grow: 1; border: 1px solid #e0e0e0"
        ></div>
      </div>

      <div class="visual-panel">
        <div class="panel-header">
          <h3>Cody's Canvas</h3>
        </div>
        <canvas id="drawing-canvas" width="500" height="500"></canvas>
      </div>
    </main>

    <footer>
      <div class="output-log">
        <h3>Output Log</h3>
        <pre id="output-area"></pre>
      </div>
    </footer>

    <div id="help-modal" class="modal hidden">
      <div class="modal-content">
        <span class="close-button">×</span>
        <div id="help-docs">
          <h2>KidCode Language Reference</h2>
          <p>
            Welcome to KidCode! This guide will teach you everything you need to
            know to control Cody and create amazing drawings.
          </p>
          <h3>1. Basic Turtle Commands</h3>
          <table>
            <thead>
              <tr>
                <th>Command</th>
                <th>Syntax</th>
                <th>Example</th>
                <th>Description</th>
              </tr>
            </thead>
            <tbody>
              <tr>
                <td><strong>Move</strong></td>
                <td><code>move forward &lt;value&gt;</code></td>
                <td><code>move forward 100</code></td>
                <td>Moves Cody forward by a number of pixels.</td>
              </tr>
              <tr>
                <td><strong>Turn</strong></td>
                <td><code>turn &lt;direction&gt; &lt;value&gt;</code></td>
                <td><code>turn right 90</code></td>
                <td>Turns Cody to the left or right by a number of degrees.</td>
              </tr>
              <tr>
                <td><strong>Say</strong></td>
                <td><code>say &lt;value&gt;</code></td>
                <td><code>say "Hello!"</code></td>
                <td>
                  Displays a message in the output log. Can be a string or a
                  variable.
                </td>
              </tr>
            </tbody>
          </table>
          <h3>2. Pen and Color Control</h3>
          <table>
            <thead>
              <tr>
                <th>Command</th>
                <th>Syntax</th>
                <th>Example</th>
                <th>Description</th>
              </tr>
            </thead>
            <tbody>
              <tr>
                <td><strong>Pen</strong></td>
                <td><code>pen &lt;up / down&gt;</code></td>
                <td><code>pen up</code></td>
                <td>
                  Lifts the pen (to move without drawing) or lowers it (to
                  draw).
                </td>
              </tr>
              <tr>
                <td><strong>Color</strong></td>
                <td><code>color &lt;color_name&gt;</code></td>
                <td><code>color "red"</code></td>
                <td>Changes the color of the pen.</td>
              </tr>
            </tbody>
          </table>
          <p>
            <strong>Supported Colors:</strong> <code>"red"</code>,
            <code>"green"</code>, <code>"blue"</code>, <code>"yellow"</code>,
            <code>"orange"</code>, <code>"purple"</code>, <code>"black"</code>,
            <code>"white"</code>.
          </p>
          <h3>3. Variables and Expressions</h3>
          <h4>Variables</h4>
          <p>
            Use the <code>set</code> command to create a variable and give it a
            value.
          </p>
          <ul>
            <li>
              <strong>Syntax:</strong>
              <code>set &lt;variable_name&gt; = &lt;value&gt;</code>
            </li>
            <li><strong>Example:</strong> <code>set size = 50</code></li>
          </ul>
          <h4>Math and Logic</h4>
          <table>
            <thead>
              <tr>
                <th>Operator</th>
                <th>Description</th>
                <th>Example</th>
              </tr>
            </thead>
            <tbody>
              <tr>
                <td><code>+</code></td>
                <td>Addition / String Concatenation</td>
                <td>
                  <code>set x = 10 + 5</code> <br />
                  <code>say "Hello" + " World"</code>
                </td>
              </tr>
              <tr>
                <td><code>-</code></td>
                <td>Subtraction</td>
                <td><code>set x = 10 - 5</code></td>
              </tr>
              <tr>
                <td><code>*</code></td>
                <td>Multiplication</td>
                <td><code>set x = 10 * 5</code></td>
              </tr>
              <tr>
                <td><code>/</code></td>
                <td>Division</td>
                <td><code>set x = 10 / 5</code></td>
              </tr>
              <tr>
                <td><code>==</code></td>
                <td>Is Equal To</td>
                <td><code>if x == 10</code></td>
              </tr>
              <tr>
                <td><code>!=</code></td>
                <td>Is Not Equal To</td>
                <td><code>if x != 10</code></td>
              </tr>
              <tr>
                <td><code>&gt;</code></td>
                <td>Is Greater Than</td>
                <td><code>if x &gt; 10</code></td>
              </tr>
              <tr>
                <td><code>&lt;</code></td>
                <td>Is Less Than</td>
                <td><code>if x &lt; 10</code></td>
              </tr>
            </tbody>
          </table>
          <h3>4. Control Flow</h3>
          <h4>Loops (<code>repeat</code>)</h4>
          <pre><code>repeat &lt;times&gt;
    # code to repeat
end repeat</code></pre>
          <h4>Conditionals (<code>if</code>/<code>else</code>)</h4>
          <pre><code>if &lt;condition&gt;
    # code
else
    # other code
end if</code></pre>
          <h3>5. Functions</h3>
          <p>Group your code into reusable commands.</p>
          <pre><code>define square size
    repeat 4
        move forward size
        turn right 90
    end repeat
end define

square 50</code></pre>
          <h3>6. Lists</h3>
          <p>
            Store a collection of items. Access with <code>list_name[0]</code>.
          </p>
          <pre><code>set colors = ["red", "green", "blue"]
color colors[0]</code></pre>
        </div>
      </div>
    </div>
    <script src="examples.js"></script>
    <script src="app.js"></script>
  </body>
</html><|MERGE_RESOLUTION|>--- conflicted
+++ resolved
@@ -4,10 +4,7 @@
     <meta charset="UTF-8" />
     <meta name="viewport" content="width=device-width, initial-scale=1.0" />
     <title>KidCode Web Interpreter</title>
-<<<<<<< HEAD
     <link rel="stylesheet" href="style.css" />
-=======
-    <link rel="stylesheet" href="style.css">
     <link
     rel="stylesheet"
     href="https://cdnjs.cloudflare.com/ajax/libs/font-awesome/6.5.0/css/all.min.css"
@@ -15,7 +12,6 @@
     crossorigin="anonymous"
     referrerpolicy="no-referrer"
     />
->>>>>>> d3f4e451
     <!-- MONACO: Link to the Monaco loader script -->
     <script src="https://cdn.jsdelivr.net/npm/monaco-editor@0.34.1/min/vs/loader.js"></script>
   </head>
@@ -25,31 +21,18 @@
     </header>
 
     <main class="container">
-<<<<<<< HEAD
       <div class="editor-panel">
         <div class="panel-header">
           <h3>Code Editor</h3>
           <div>
-            <button id="help-button">Help</button>
-            <button id="run-button">▶ Run</button>
-          </div>
-=======
-        <div class="editor-panel">
-            <div class="panel-header">
-                <h3>Code Editor</h3>
-                <div>
-                    <button id="help-button" class="animated-btn help-btn">
+            <button id="help-button" class="animated-btn help-btn">
                     <span class="button-icon"><i class="fa-solid fa-circle-info"></i></span> Help
                     </button>
 
-                    <button id="run-button" class="animated-btn run-btn">
+            <button id="run-button" class="animated-btn run-btn">
                     <span class="button-icon"><i class="fa-solid fa-play"></i></span> Run
                     </button>
-                </div>
-            </div>
-            <!-- MONACO: Replace textarea with a div container -->
-            <div id="editor-container" style="flex-grow: 1; border: 1px solid #e0e0e0;"></div>
->>>>>>> d3f4e451
+          </div>
         </div>
         <!-- MONACO: Replace textarea with a div container -->
         <select id="exampleSelector">
